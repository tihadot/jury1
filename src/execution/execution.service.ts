--- conflicted
+++ resolved
@@ -137,12 +137,8 @@
             WorkingDir: '/usr/src/app',
             Tty: false,
             HostConfig: {
-<<<<<<< HEAD
                 // Bind mount the host temp directory to the container
                 Binds: [`${this.hostTmpDir}/jury1/${executionId}:/usr/src/app`],
-=======
-                Binds: [`${tempDir}:/usr/src/app`],
->>>>>>> 4eb071e0
                 Runtime: this.runtime,
             },
         };
