--- conflicted
+++ resolved
@@ -16,21 +16,14 @@
 # Sets the docker image to use for java with junit (default: java-junit)
 DOCKER_IMAGE_JAVA_JUNIT=
 
-<<<<<<< HEAD
 # Sets the path for temporary files on the host machine (default: //c/tmp on win32, /tmp on linux)
 HOST_TMP_DIR=
 
-=======
->>>>>>> 9adaf885
 # Sets the maximum allowed CPU utilisation per request (default: 0.8)
 CPU_LIMIT=
 
 # Sets the maximum allowed RAM utilisation (in (K|M|G)bytes, e.g. '2G' for 2 gigabytes) per request (default: 1G)
-<<<<<<< HEAD
-MEMORY_LIMIT=
-=======
 MEMORY_LIMIT=
 
 # Sets the limit for the execution time of the code in the container (in milliseconds) per request (default: 10000)
-EXECUTION_TIME_LIMIT=
->>>>>>> 9adaf885
+EXECUTION_TIME_LIMIT=