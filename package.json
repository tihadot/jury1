{
  "name": "jury1",
  "version": "0.0.1",
  "description": "",
  "author": "",
  "private": true,
  "license": "UNLICENSED",
  "scripts": {
    "build": "nest build",
    "format": "prettier --write \"src/**/*.ts\" \"test/**/*.ts\"",
    "start": "nest start",
    "start:dev": "nest start --watch",
    "start:debug": "nest start --debug --watch",
    "start:prod": "node dist/main",
    "lint": "eslint \"{src,apps,libs,test}/**/*.ts\" --fix",
    "test": "jest",
    "test:watch": "jest --watch",
    "test:cov": "jest --coverage",
    "test:debug": "node --inspect-brk -r tsconfig-paths/register -r ts-node/register node_modules/.bin/jest --runInBand",
    "test:e2e": "jest --config ./test/jest-e2e.json"
  },
  "dependencies": {
    "@nestjs/common": "^10.0.0",
    "@nestjs/config": "^3.1.1",
    "@nestjs/core": "^10.0.0",
    "@nestjs/platform-express": "^10.0.0",
    "@nestjs/platform-socket.io": "^10.2.10",
    "@nestjs/websockets": "^10.2.10",
    "@types/dockerode": "^3.3.23",
    "dockerode": "^4.0.0",
    "mime-types": "^2.1.35",
    "reflect-metadata": "^0.1.13",
    "rxjs": "^7.8.1",
<<<<<<< HEAD
    "socket.io": "^4.7.2",
=======
    "tar-fs": "^3.0.4",
>>>>>>> 6ac61a17
    "uuid": "^9.0.1"
  },
  "devDependencies": {
    "@nestjs/cli": "^10.0.0",
    "@nestjs/schematics": "^10.0.0",
    "@nestjs/testing": "^10.0.0",
    "@types/express": "^4.17.17",
    "@types/jest": "^29.5.8",
    "@types/mime-types": "^2.1.4",
    "@types/node": "^20.3.1",
    "@types/supertest": "^2.0.12",
    "@types/tar-fs": "^2.0.4",
    "@types/uuid": "^9.0.7",
    "@typescript-eslint/eslint-plugin": "^5.59.11",
    "@typescript-eslint/parser": "^5.59.11",
    "eslint": "^8.42.0",
    "eslint-config-prettier": "^8.8.0",
    "eslint-plugin-prettier": "^4.2.1",
    "jest": "^29.5.0",
    "prettier": "^2.8.8",
    "source-map-support": "^0.5.21",
    "supertest": "^6.3.3",
    "ts-jest": "^29.1.0",
    "ts-loader": "^9.4.3",
    "ts-node": "^10.9.1",
    "tsconfig-paths": "^4.2.0",
    "typescript": "^5.1.3"
  },
  "jest": {
    "moduleFileExtensions": [
      "js",
      "json",
      "ts"
    ],
    "rootDir": "src",
    "testRegex": ".*\\.spec\\.ts$",
    "transform": {
      "^.+\\.(t|j)s$": "ts-jest"
    },
    "collectCoverageFrom": [
      "**/*.(t|j)s"
    ],
    "coverageDirectory": "../coverage",
    "testEnvironment": "node"
  }
}<|MERGE_RESOLUTION|>--- conflicted
+++ resolved
@@ -31,11 +31,7 @@
     "mime-types": "^2.1.35",
     "reflect-metadata": "^0.1.13",
     "rxjs": "^7.8.1",
-<<<<<<< HEAD
     "socket.io": "^4.7.2",
-=======
-    "tar-fs": "^3.0.4",
->>>>>>> 6ac61a17
     "uuid": "^9.0.1"
   },
   "devDependencies": {
